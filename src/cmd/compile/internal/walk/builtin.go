--- conflicted
+++ resolved
@@ -668,20 +668,7 @@
 
 	// Call runtime.unsafeslice{,64,checkptr} to check ptr and len.
 	fn := typecheck.LookupRuntime(fnname)
-<<<<<<< HEAD
-	init.Append(mkcall1(fn, nil, init, reflectdata.TypePtr(t.Elem()), typecheck.Conv(len, argtype)))
-
-	ptr := walkExpr(n.X, init)
-
-	check := ir.NewUnaryExpr(n.Pos(), ir.OCHECKNIL, ptr)
-	init.Append(typecheck.Stmt(check))
-
-	// TODO(mdempsky): checkptr instrumentation. Maybe merge into length
-	// check above, along with nil check? Need to be careful about
-	// notinheap pointers though: can't pass them as unsafe.Pointer.
-=======
 	init.Append(mkcall1(fn, nil, init, reflectdata.TypePtr(t.Elem()), typecheck.Conv(ptr, types.Types[types.TUNSAFEPTR]), typecheck.Conv(len, lenType)))
->>>>>>> 4711bf30
 
 	h := ir.NewSliceHeaderExpr(n.Pos(), t,
 		typecheck.Conv(ptr, types.Types[types.TUNSAFEPTR]),
