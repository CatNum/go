// errorcheck

// Copyright 2014 The Go Authors. All rights reserved.
// Use of this source code is governed by a BSD-style
// license that can be found in the LICENSE file.

// issue 7150: array index out of bounds error off by one

package main

func main() {
<<<<<<< HEAD
	_ = [0]int{-1: 50}              // ERROR "index must be non-negative integer constant|must not be negative"
	_ = [0]int{0: 0}                // ERROR "index 0 out of bounds \[0:0\]"
	_ = [0]int{5: 25}               // ERROR "index 5 out of bounds \[0:0\]"
	_ = [10]int{2: 10, 15: 30}      // ERROR "index 15 out of bounds \[0:10\]"
	_ = [10]int{5: 5, 1: 1, 12: 12} // ERROR "index 12 out of bounds \[0:10\]"
=======
	_ = [0]int{-1: 50}              // ERROR "index must be non-negative integer constant|index expression is negative"
	_ = [0]int{0: 0}                // ERROR "index 0 out of bounds \[0:0\]|out of range"
	_ = [0]int{5: 25}               // ERROR "index 5 out of bounds \[0:0\]|out of range"
	_ = [10]int{2: 10, 15: 30}      // ERROR "index 15 out of bounds \[0:10\]|out of range"
	_ = [10]int{5: 5, 1: 1, 12: 12} // ERROR "index 12 out of bounds \[0:10\]|out of range"
>>>>>>> 4e8f681e
}<|MERGE_RESOLUTION|>--- conflicted
+++ resolved
@@ -9,17 +9,9 @@
 package main
 
 func main() {
-<<<<<<< HEAD
-	_ = [0]int{-1: 50}              // ERROR "index must be non-negative integer constant|must not be negative"
-	_ = [0]int{0: 0}                // ERROR "index 0 out of bounds \[0:0\]"
-	_ = [0]int{5: 25}               // ERROR "index 5 out of bounds \[0:0\]"
-	_ = [10]int{2: 10, 15: 30}      // ERROR "index 15 out of bounds \[0:10\]"
-	_ = [10]int{5: 5, 1: 1, 12: 12} // ERROR "index 12 out of bounds \[0:10\]"
-=======
-	_ = [0]int{-1: 50}              // ERROR "index must be non-negative integer constant|index expression is negative"
+	_ = [0]int{-1: 50}              // ERROR "index must be non-negative integer constant|index expression is negative|must not be negative"
 	_ = [0]int{0: 0}                // ERROR "index 0 out of bounds \[0:0\]|out of range"
 	_ = [0]int{5: 25}               // ERROR "index 5 out of bounds \[0:0\]|out of range"
 	_ = [10]int{2: 10, 15: 30}      // ERROR "index 15 out of bounds \[0:10\]|out of range"
 	_ = [10]int{5: 5, 1: 1, 12: 12} // ERROR "index 12 out of bounds \[0:10\]|out of range"
->>>>>>> 4e8f681e
 }